import os
import tempfile

<<<<<<< HEAD
import pytest
=======
import nbformat as nbf
from nbconvert import NotebookExporter, PythonExporter

>>>>>>> d730cb0d
from removestar.removestar import fix_code, replace_in_nb

nbf = pytest.importorskip("nbformat")
nbc = pytest.importorskip("nbconvert")

fixed_code = """#!/usr/bin/env python
# coding: utf-8
# # Notebook for testing.
# In[ ]:
## import
from os.path import exists
# In[ ]:
## use of imported function
exists('_test.ipynb')"""


def prepare_nb(output_path="_test.ipynb"):
    """Make a demo notebook."""

    nb = nbf.v4.new_notebook()
    nb["cells"] = [
        nbf.v4.new_markdown_cell("# Notebook for testing."),
        nbf.v4.new_code_cell("## import\nfrom os.path import *"),
        nbf.v4.new_code_cell(f"## use of imported function\nexists('{output_path}')"),
    ]
    with open(output_path, "w") as f:
        nbf.write(nb, f)

    tmp_file = tempfile.NamedTemporaryFile()
    tmp_path = tmp_file.name

    with open(output_path) as f:
        nb = nbf.reads(f.read(), nbf.NO_CONVERT)

    exporter = nbc.PythonExporter()
    code, _ = exporter.from_notebook_node(nb)
    tmp_file.write(code.encode("utf-8"))

    return code, tmp_path


def test_fix_code_for_nb():
    code, tmp_path = prepare_nb(output_path="_test.ipynb")
    assert os.path.exists("_test.ipynb")

    new_code = fix_code(
        code=code,
        file=tmp_path,
        return_replacements=True,
    )
    assert new_code == {"from os.path import *": "from os.path import exists"}

    new_code_not_dict = fix_code(
        code=code,
        file=tmp_path,
        return_replacements=False,
    )
    assert "\n".join([s for s in new_code_not_dict.split("\n") if s]) == fixed_code

    os.remove("_test.ipynb")


def test_replace_nb():
    prepare_nb(output_path="_test.ipynb")
    assert os.path.exists("_test.ipynb")
    new_code = {"from os.path import *": "from os.path import exists"}
    with open("_test.ipynb") as f:
        nb = nbf.reads(f.read(), nbf.NO_CONVERT)
        fixed_code = replace_in_nb(
            nb,
            new_code,
            cell_type="code",
        )

    with open("_test.ipynb", "w+") as f:
        f.writelines(fixed_code)

    exporter = nbc.NotebookExporter()
    code, _ = exporter.from_filename("_test.ipynb")

    assert code == fixed_code

    os.remove("_test.ipynb")<|MERGE_RESOLUTION|>--- conflicted
+++ resolved
@@ -1,13 +1,8 @@
 import os
 import tempfile
 
-<<<<<<< HEAD
 import pytest
-=======
-import nbformat as nbf
-from nbconvert import NotebookExporter, PythonExporter
 
->>>>>>> d730cb0d
 from removestar.removestar import fix_code, replace_in_nb
 
 nbf = pytest.importorskip("nbformat")
