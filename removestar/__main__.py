#!/usr/bin/env python
"""
Tool to automatically replace "import *" imports with explicit imports

Requires pyflakes.

Usage:

$ removestar file.py # Shows diff but does not edit file.py

$ removestar -i file.py # Edits file.py in-place

$ removestar -i module/ # Modifies every Python file in module/ recursively

"""
import argparse
import glob
import io
import os
import sys

<<<<<<< HEAD
from .removestar import fix_code, removestar_nb
=======
from . import __version__
>>>>>>> 9ff2dfb2
from .helper import get_diff_text
from .output import get_colored_diff, red
from .removestar import fix_code


class RawDescriptionHelpArgumentDefaultsHelpFormatter(
    argparse.RawDescriptionHelpFormatter, argparse.ArgumentDefaultsHelpFormatter
):
    pass

<<<<<<< HEAD
def main():
    parser = argparse.ArgumentParser(description=__doc__, prog='removestar', formatter_class=RawDescriptionHelpArgumentDefaultsHelpFormatter)
    parser.add_argument('paths', nargs='+',
                        help="Files or directories to fix", metavar="PATH")
    parser.add_argument('-i', '--in-place', action='store_true', help="Edit the files in-place.")
    parser.add_argument('--version', action='version', version='%(prog)s ' +
    __version__, help="Show removestar version number and exit.")
    parser.add_argument('--no-skip-init', action='store_false',
                        dest='skip_init', help="Don't skip __init__.py files (they are skipped by default)")
    parser.add_argument('--no-dynamic-importing', action='store_false', dest='allow_dynamic', help="""Don't dynamically import modules to determine the list of names. This is required for star imports from external modules and modules in the standard library.""")
    parser.add_argument('-o', '--out', help="""Path to the output file. Applicable to notebooks only""")
    parser.add_argument('-v', '--verbose', action='store_true', help="""Print information about every imported name that is replaced.""")
    parser.add_argument('-q', '--quiet', action='store_true', help="""Don't print any warning messages.""")
    parser.add_argument('--max-line-length', type=int, default=100,
    help="""The maximum line length for replaced imports before they are wrapped. Set to 0 to disable line wrapping.""")
=======

def main():  # noqa: PLR0912
    parser = argparse.ArgumentParser(
        description=__doc__,
        prog="removestar",
        formatter_class=RawDescriptionHelpArgumentDefaultsHelpFormatter,
    )
    parser.add_argument(
        "paths", nargs="*", help="Files or directories to fix", metavar="PATH"
    )
    parser.add_argument(
        "-i", "--in-place", action="store_true", help="Edit the files in-place."
    )
    parser.add_argument(
        "--version",
        action="version",
        version="%(prog)s " + __version__,
        help="Show removestar version number and exit.",
    )
    parser.add_argument(
        "--no-skip-init",
        action="store_false",
        dest="skip_init",
        help="Don't skip __init__.py files (they are skipped by default)",
    )
    parser.add_argument(
        "--no-dynamic-importing",
        action="store_false",
        dest="allow_dynamic",
        help="""Don't dynamically import modules to determine the list of names. This is required for star imports from external modules and modules in the standard library.""",
    )
    parser.add_argument(
        "-v",
        "--verbose",
        action="store_true",
        help="""Print information about every imported name that is replaced.""",
    )
    parser.add_argument(
        "-q",
        "--quiet",
        action="store_true",
        help="""Don't print any warning messages.""",
    )
    parser.add_argument(
        "--max-line-length",
        type=int,
        default=100,
        help="""The maximum line length for replaced imports before they are wrapped. Set to 0 to disable line wrapping.""",
    )
>>>>>>> 9ff2dfb2
    # For testing
    parser.add_argument("--_this-file", action="store_true", help=argparse.SUPPRESS)

    args = parser.parse_args()

    if args._this_file:
        print(__file__, end="")
        return

    if args.max_line_length == 0:
        args.max_line_length = float("inf")

    exit_1 = False
    for file in _iter_paths(args.paths):
        _, filename = os.path.split(file)
        if args.skip_init and filename == "__init__.py":
            continue

        if not os.path.isfile(file):
            print(red(f"Error: {file}: no such file or directory"), file=sys.stderr)
            continue
<<<<<<< HEAD
        if file.endswith('.py'):
            with open(file, encoding='utf-8') as f:
                code = f.read()

            try:
                new_code = fix_code(code, file=file, max_line_length=args.max_line_length,
                                    verbose=args.verbose, quiet=args.quiet, allow_dynamic=args.allow_dynamic)
            except (RuntimeError, NotImplementedError) as e:
                if not args.quiet:
                    print(f"Error with {file}: {e}", file=sys.stderr)
                continue

            if new_code != code:
                if args.in_place:
                    with open(file, 'w', encoding='utf-8') as f:
                        f.write(new_code)
                else:

                    print(get_diff_text(io.StringIO(code).readlines(),
                        io.StringIO(new_code).readlines(), file))
        elif file.endswith('.ipynb'):
            kws_fix_code=dict(quiet=args.quiet, allow_dynamic=args.allow_dynamic,max_line_length=args.max_line_length)
            removestar_nb(
                nb_path=file,
                output_path=args.out,
                py_path=None,
                in_place=args.in_place,
                verbose=args.verbose,
                **kws_fix_code,
                )            
=======

        with open(file, encoding="utf-8") as f:
            code = f.read()

        try:
            new_code = fix_code(
                code,
                file=file,
                max_line_length=args.max_line_length,
                verbose=args.verbose,
                quiet=args.quiet,
                allow_dynamic=args.allow_dynamic,
            )
        except (RuntimeError, NotImplementedError) as e:
            if not args.quiet:
                print(red(f"Error with {file}: {e}"), file=sys.stderr)
            continue

        if new_code != code:
            exit_1 = True
            if args.in_place:
                with open(file, "w", encoding="utf-8") as f:
                    f.write(new_code)
                if not args.quiet:
                    print(
                        get_colored_diff(
                            get_diff_text(
                                io.StringIO(code).readlines(),
                                io.StringIO(new_code).readlines(),
                                file,
                            )
                        )
                    )
            else:
                print(
                    get_colored_diff(
                        get_diff_text(
                            io.StringIO(code).readlines(),
                            io.StringIO(new_code).readlines(),
                            file,
                        )
                    )
                )

    if exit_1:
        sys.exit(1)

>>>>>>> 9ff2dfb2

def _iter_paths(paths):
    for path in paths:
        if os.path.isdir(path):
            for file in glob.iglob(path + "/**", recursive=True):
                if not file.endswith(".py"):
                    continue
                yield file
        else:
            yield path


if __name__ == "__main__":
    main()<|MERGE_RESOLUTION|>--- conflicted
+++ resolved
@@ -19,14 +19,10 @@
 import os
 import sys
 
-<<<<<<< HEAD
-from .removestar import fix_code, removestar_nb
-=======
 from . import __version__
->>>>>>> 9ff2dfb2
 from .helper import get_diff_text
 from .output import get_colored_diff, red
-from .removestar import fix_code
+from .removestar import fix_code, removestar_nb
 
 
 class RawDescriptionHelpArgumentDefaultsHelpFormatter(
@@ -34,23 +30,6 @@
 ):
     pass
 
-<<<<<<< HEAD
-def main():
-    parser = argparse.ArgumentParser(description=__doc__, prog='removestar', formatter_class=RawDescriptionHelpArgumentDefaultsHelpFormatter)
-    parser.add_argument('paths', nargs='+',
-                        help="Files or directories to fix", metavar="PATH")
-    parser.add_argument('-i', '--in-place', action='store_true', help="Edit the files in-place.")
-    parser.add_argument('--version', action='version', version='%(prog)s ' +
-    __version__, help="Show removestar version number and exit.")
-    parser.add_argument('--no-skip-init', action='store_false',
-                        dest='skip_init', help="Don't skip __init__.py files (they are skipped by default)")
-    parser.add_argument('--no-dynamic-importing', action='store_false', dest='allow_dynamic', help="""Don't dynamically import modules to determine the list of names. This is required for star imports from external modules and modules in the standard library.""")
-    parser.add_argument('-o', '--out', help="""Path to the output file. Applicable to notebooks only""")
-    parser.add_argument('-v', '--verbose', action='store_true', help="""Print information about every imported name that is replaced.""")
-    parser.add_argument('-q', '--quiet', action='store_true', help="""Don't print any warning messages.""")
-    parser.add_argument('--max-line-length', type=int, default=100,
-    help="""The maximum line length for replaced imports before they are wrapped. Set to 0 to disable line wrapping.""")
-=======
 
 def main():  # noqa: PLR0912
     parser = argparse.ArgumentParser(
@@ -83,6 +62,9 @@
         help="""Don't dynamically import modules to determine the list of names. This is required for star imports from external modules and modules in the standard library.""",
     )
     parser.add_argument(
+        "-o", "--out", help="""Path to the output file. Applicable to notebooks only"""
+    )
+    parser.add_argument(
         "-v",
         "--verbose",
         action="store_true",
@@ -100,7 +82,6 @@
         default=100,
         help="""The maximum line length for replaced imports before they are wrapped. Set to 0 to disable line wrapping.""",
     )
->>>>>>> 9ff2dfb2
     # For testing
     parser.add_argument("--_this-file", action="store_true", help=argparse.SUPPRESS)
 
@@ -122,62 +103,40 @@
         if not os.path.isfile(file):
             print(red(f"Error: {file}: no such file or directory"), file=sys.stderr)
             continue
-<<<<<<< HEAD
-        if file.endswith('.py'):
-            with open(file, encoding='utf-8') as f:
+        if file.endswith(".py"):
+            with open(file, encoding="utf-8") as f:
                 code = f.read()
 
             try:
-                new_code = fix_code(code, file=file, max_line_length=args.max_line_length,
-                                    verbose=args.verbose, quiet=args.quiet, allow_dynamic=args.allow_dynamic)
+                new_code = fix_code(
+                    code,
+                    file=file,
+                    max_line_length=args.max_line_length,
+                    verbose=args.verbose,
+                    quiet=args.quiet,
+                    allow_dynamic=args.allow_dynamic,
+                )
             except (RuntimeError, NotImplementedError) as e:
                 if not args.quiet:
-                    print(f"Error with {file}: {e}", file=sys.stderr)
+                    print(red(f"Error with {file}: {e}"), file=sys.stderr)
                 continue
 
             if new_code != code:
+                exit_1 = True
                 if args.in_place:
-                    with open(file, 'w', encoding='utf-8') as f:
+                    with open(file, "w", encoding="utf-8") as f:
                         f.write(new_code)
+                    if not args.quiet:
+                        print(
+                            get_colored_diff(
+                                get_diff_text(
+                                    io.StringIO(code).readlines(),
+                                    io.StringIO(new_code).readlines(),
+                                    file,
+                                )
+                            )
+                        )
                 else:
-
-                    print(get_diff_text(io.StringIO(code).readlines(),
-                        io.StringIO(new_code).readlines(), file))
-        elif file.endswith('.ipynb'):
-            kws_fix_code=dict(quiet=args.quiet, allow_dynamic=args.allow_dynamic,max_line_length=args.max_line_length)
-            removestar_nb(
-                nb_path=file,
-                output_path=args.out,
-                py_path=None,
-                in_place=args.in_place,
-                verbose=args.verbose,
-                **kws_fix_code,
-                )            
-=======
-
-        with open(file, encoding="utf-8") as f:
-            code = f.read()
-
-        try:
-            new_code = fix_code(
-                code,
-                file=file,
-                max_line_length=args.max_line_length,
-                verbose=args.verbose,
-                quiet=args.quiet,
-                allow_dynamic=args.allow_dynamic,
-            )
-        except (RuntimeError, NotImplementedError) as e:
-            if not args.quiet:
-                print(red(f"Error with {file}: {e}"), file=sys.stderr)
-            continue
-
-        if new_code != code:
-            exit_1 = True
-            if args.in_place:
-                with open(file, "w", encoding="utf-8") as f:
-                    f.write(new_code)
-                if not args.quiet:
                     print(
                         get_colored_diff(
                             get_diff_text(
@@ -187,21 +146,24 @@
                             )
                         )
                     )
-            else:
-                print(
-                    get_colored_diff(
-                        get_diff_text(
-                            io.StringIO(code).readlines(),
-                            io.StringIO(new_code).readlines(),
-                            file,
-                        )
-                    )
-                )
+        elif file.endswith(".ipynb"):
+            kws_fix_code = {
+                "quiet": args.quiet,
+                "allow_dynamic": args.allow_dynamic,
+                "max_line_length": args.max_line_length,
+            }
+            removestar_nb(
+                nb_path=file,
+                output_path=args.out,
+                py_path=None,
+                in_place=args.in_place,
+                verbose=args.verbose,
+                **kws_fix_code,
+            )
 
-    if exit_1:
-        sys.exit(1)
+        if exit_1:
+            sys.exit(1)
 
->>>>>>> 9ff2dfb2
 
 def _iter_paths(paths):
     for path in paths:
